package Anysyncd::Daemon;

=head1 NAME

Anysyncd::Daemon - Daemonizing for anysyncd

=head1 SYNOPSIS

    use Anysyncd::Daemon;
    my $daemon = Anysyncd::Daemon->new_with_options();
    my ($command) = @{$daemon->extra_argv};

    $daemon->start   if $command eq 'start';
    $daemon->status  if $command eq 'status';
    $daemon->restart if $command eq 'restart';
    $daemon->stop    if $command eq 'stop';

    exit($daemon->exit_code);

=head1 DESCRIPTION

This module takes care of daemonizing the anysyncd daemon. It uses
L<MooseX::Daemonize> for all the dirty work.

The following functions provided by L<MooseX::Daemonize> are hidden
to the Getopt Interface:

=over 12

=item C<MooseX::Daemonize::pidbase>

=item C<MooseX::Daemonize::no_double_fork>

=item C<MooseX::Daemonize::ignore_zombies>

=item C<MooseX::Daemonize::progname>

=item C<MooseX::Daemonize::dont_close_all_files>

=item C<MooseX::Daemonize::basedir>

=back

=head2 Configuration File

None yet

=head2 Methods

=over 12

=cut

use strict;
use warnings;

use v5.10;
use Moose;
with qw(MooseX::Daemonize);
use MooseX::AttributeHelpers;

use AnyEvent;
use AnyEvent::Filesys::Notify;
use Log::Log4perl;
use Config::IniFiles;
use Data::Dumper;

my $VERSION = '0.1';

=item C<log>

$self->log is a L<Log::Log4perl::Logger> object

=cut

has log =>
    ( is => 'rw', isa => 'Log::Log4perl::Logger', traits => ['NoGetopt'] );

=item C<logfile>

$self->logfile allows to set the logfile, this can't be changed after the
object
is fully initialized (in that case after C<$self->log> is used for the first
time

=cut

has logfile => (
    is            => 'rw',
    isa           => 'Str',
    builder       => '_build_logfile',
    lazy          => 1,
    documentation => qq { logfile (default: /var/log/anysyncd.log) }
);

=item C<loglevel>

$self->loglevel allows to set the loglevel, this can't be changed after the object
is fully initialized (in that case after C<$self->log> is used for the first
time

=cut

has loglevel => (
    is            => 'rw',
    isa           => 'Str',
    builder       => '_build_loglevel',
    lazy          => 1,
    documentation => qq { log4perl compatible loglevel (default: INFO) }
);

=item C<configfile>

$self->configfile represents the configurationfile, it defaults to /etc/anysyncd/anysyncd.ini

=cut

has configfile => (
<<<<<<< HEAD
    is      => 'rw',
    isa     => 'Str',
    default => '/etc/anysyncd/anysyncd.ini',
    documentation =>
        qq { configfile for anysyncd, defaults to '/etc/sync.ini' }
=======
    is            => 'rw',
    isa           => 'Str',
    default       => '/etc/anysyncd/anysyncd.ini',
    documentation => qq { configfile for anysyncd, defaults to '/etc/anysyncd/anysyncd.ini' }
>>>>>>> a76520fc
);

=item C<config>

$self->config the Config::IniFiles configuration object

=cut

has config => (
    is            => 'rw',
    isa           => 'Config::IniFiles',
    documentation => qq { the 'Config::IniFiles' configobject }
);

#hide some stuff from the commandline
has '+pidbase'        => ( traits => ['NoGetopt'] );
has '+no_double_fork' => ( traits => ['NoGetopt'] );
has '+ignore_zombies' => ( traits => ['NoGetopt'] );
has '+progname'       => ( traits => ['NoGetopt'] );

#has '+dont_close_all_files' => ( traits => ['NoGetopt'] );
has '+basedir' => ( traits => ['NoGetopt'] );

has 'files' => (
    metaclass => 'Collection::Array',
    is        => 'ro',
    isa       => 'ArrayRef',
    default   => sub { [] },
    provides  => {
        'push'   => 'add_files',
        'delete' => 'delete_files',
    }
);

sub _build_loglevel {
    my $self = shift;
    return $self->config->val( 'global', 'loglevel' ) || 'INFO';
}

sub _build_logfile {
    my $self = shift;

    my $logfile = $self->config->val( 'global', 'logfile' )
        || '/var/log/anysyncd.log';
    return $logfile;
}

sub _logging_configuration {
    my $self     = shift;
    my $logfile  = $self->logfile;
    my $loglevel = $self->loglevel;
    my $config   = \qq {
    log4perl.rootLogger= $loglevel, Logfile
    log4perl.appender.Logfile = Log::Log4perl::Appender::File
    log4perl.appender.Logfile.filename = $logfile
    log4perl.appender.Logfile.layout = Log::Log4perl::Layout::PatternLayout
    log4perl.appender.Logfile.layout.ConversionPattern = %d %p %c[%P] %m%n
    };
    return $config;
}

sub BUILD {
    my $self = shift;

    local $Carp::CarpLevel = $Carp::CarpLevel + 1;

    my $filename = $self->configfile;
    if ( !-f $filename ) {
        print STDERR "Configuration file \"$filename\" does not exist\n";
        exit 1;
    } else {
        my $cfg = Config::IniFiles->new( -file => $filename, );
        if ( !$cfg ) {
            confess "Could not read $filename: "
                . join( ",", @Config::IniFiles::errors );
        }
        $self->config($cfg);
    }
}

before shutdown => sub {
    my $self = shift;
    Log::Log4perl->init( $self->_logging_configuration );
    $self->log( Log::Log4perl->get_logger() );
    $self->log->info('Daemon shutting down');
};

before stop => sub {
    my $self = shift;
    Log::Log4perl->init( $self->_logging_configuration );
    $self->log( Log::Log4perl->get_logger() );
    $self->log->info('Daemon shutting down');
};

after restart => sub {
    my $self = shift;
    Log::Log4perl->init( $self->_logging_configuration );
    $self->log( Log::Log4perl->get_logger() );
    $self->log->info('Daemon restarted');
};

after start => sub {
    my $self = shift;

    return unless $self->is_daemon;
    $0 = 'anysyncd (manager process)';

    Log::Log4perl->init( $self->_logging_configuration );

    $self->log( Log::Log4perl->get_logger() );

    foreach my $section ( $self->config->Sections() ) {
        next if $section eq 'global';
        my $handler = $self->config->val( $section, 'handler' );
        if ( !$handler ) {
            $self->log->error(
                "Section \"$section\" has no configured handler");
            next;
        }

        #build configuration for the handler

        my $config_for_handler;
        foreach my $sect_t ( 'global', $section ) {
            foreach my $key ( $self->config->Parameters($sect_t) ) {
                $config_for_handler->{$key} =
                    $self->config->val( $sect_t, $key );
            }
            $config_for_handler->{name} = $sect_t;
        }

        $self->log->debug(
            sprintf( 'Configuration for section "$section": %s',
                Dumper($config_for_handler) )
        );

        my $obj =
            $self->_load( $section, $handler, "new",
            config => $config_for_handler )
            || next;
        $self->{'handlers'}->{$section}->{'obj'} = $obj;

        $self->log->info("Added $handler as handler for $section");

        my $watcher = $self->config->val( $section, 'watcher' );
        if ( !$watcher ) {
            $self->error("No watcher found for $section");
            next;
        }
        my $filter = $self->config->val( $section, 'filter' )
            || '\.(swp|tmp)$';

        my $notifier = AnyEvent::Filesys::Notify->new(
            dirs         => [$watcher],
            filter       => sub { shift !~ /$filter/ },
            parse_events => 1,
            cb           => sub {
                $self->process( $section, @_ );
            }
        );
        if ($notifier) {
            $self->log->info("Watcher added for $section");
        }
    }

    my $w = AnyEvent->condvar;  # stores whether a condition was flagged
    $w->recv;                   # enters "main loop" till $condvar gets ->send
};

sub process {
    my $self    = shift;
    my $section = shift;
    foreach my $event (@_) {
        $self->{'handlers'}->{$section}->{'obj'}->add_files( $event->path );
    }
}

sub _load {

    my ( $self, $section, $module, $constructor, @args ) = @_;

    eval "require $module";

    if ($@) {
        $self->log->error(
            "Could not load module $module for section $section: $@");
        return undef;
    }
    my $obj;
    eval { $obj = $module->$constructor(@args); };
    if ($@) {
        $self->log->error(
            "Could not instantiate module $module for section $section: $@");
        return undef;
    }
    return $obj;
}

=back

=head1 LICENSE

This is released under the MIT License. See the B<COPYRIGHT> file.

=head1 AUTHOR

Alexander Wirt <alexander.wirt@credativ.de>

=cut

__PACKAGE__->meta->make_immutable;

__END__

# vim: syntax=perl sw=4 ts=4 et shiftround
<|MERGE_RESOLUTION|>--- conflicted
+++ resolved
@@ -116,18 +116,10 @@
 =cut
 
 has configfile => (
-<<<<<<< HEAD
-    is      => 'rw',
-    isa     => 'Str',
-    default => '/etc/anysyncd/anysyncd.ini',
-    documentation =>
-        qq { configfile for anysyncd, defaults to '/etc/sync.ini' }
-=======
     is            => 'rw',
     isa           => 'Str',
     default       => '/etc/anysyncd/anysyncd.ini',
     documentation => qq { configfile for anysyncd, defaults to '/etc/anysyncd/anysyncd.ini' }
->>>>>>> a76520fc
 );
 
 =item C<config>

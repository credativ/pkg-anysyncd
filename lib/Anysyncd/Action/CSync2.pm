--- conflicted
+++ resolved
@@ -122,17 +122,10 @@
 }
 
 sub _commit_remote {
-<<<<<<< HEAD
-    my ($self)   = @_;
-    my $proddir  = $self->config->{'prod_dir'};
-    my ($basedir, $name) = (dirname($proddir), basename($proddir));
-    my $proddir_tmp = File::Spec->join($basedir, ".$name.tmp");
-=======
     my ($self) = @_;
     my $proddir = $self->config->{'prod_dir'};
     my ( $basedir, $name ) = ( dirname($proddir), basename($proddir) );
     my $proddir_tmp = File::Spec->join( $basedir, ".$name.tmp" );
->>>>>>> 8ba930a1
     my $csyncdir = $self->config->{'csync_dir'};
     $proddir =~ s/\/*$//;
     $csyncdir =~ s/\/*$//;

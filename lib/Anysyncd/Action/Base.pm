--- conflicted
+++ resolved
@@ -126,12 +126,8 @@
     return unless $self->_watcher;
 
     $self->files(@new_files);
-<<<<<<< HEAD
-    $self->log->debug( "Added " . join( " ", @new_files ) . " to files queue" );
-=======
     $self->log->debug(
         "Added " . join( " ", @new_files ) . " to files queue" );
->>>>>>> 8ba930a1
 
     # always wait a few seconds for more events to come in
     if ( !$self->_timer ) {
